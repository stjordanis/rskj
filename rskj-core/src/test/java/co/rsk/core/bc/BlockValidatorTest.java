/*
 * This file is part of RskJ
 * Copyright (C) 2017 RSK Labs Ltd.
 *
 * This program is free software: you can redistribute it and/or modify
 * it under the terms of the GNU Lesser General Public License as published by
 * the Free Software Foundation, either version 3 of the License, or
 * (at your option) any later version.
 *
 * This program is distributed in the hope that it will be useful,
 * but WITHOUT ANY WARRANTY; without even the implied warranty of
 * MERCHANTABILITY or FITNESS FOR A PARTICULAR PURPOSE. See the
 * GNU Lesser General Public License for more details.
 *
 * You should have received a copy of the GNU Lesser General Public License
 * along with this program. If not, see <http://www.gnu.org/licenses/>.
 */

package co.rsk.core.bc;

import co.rsk.blockchain.utils.BlockGenerator;
import co.rsk.config.RskSystemProperties;
import co.rsk.peg.simples.SimpleBlock;
import co.rsk.remasc.RemascTransaction;
import co.rsk.test.builders.BlockBuilder;
import co.rsk.validators.BlockParentDependantValidationRule;
import co.rsk.validators.BlockValidator;
import org.ethereum.core.*;
import org.ethereum.datasource.HashMapDB;
import org.ethereum.db.BlockInformation;
import org.ethereum.db.BlockStore;
import org.ethereum.db.ByteArrayWrapper;
import co.rsk.validators.ProofOfWorkRule;
import org.ethereum.db.IndexedBlockStore;
import org.junit.Assert;
import org.junit.Test;
import org.mockito.Mockito;

import java.math.BigInteger;
import java.util.ArrayList;
import java.util.HashMap;
import java.util.List;
import java.util.Set;

/**
 * Created by ajlopez on 04/08/2016.
 */
public class BlockValidatorTest {
    @Test
    public void validateGenesisBlock() {
        BlockValidatorImpl validator = new BlockValidatorBuilder().build();
        Block genesis = new BlockGenerator().getGenesisBlock();

        Assert.assertTrue(validator.isValid(genesis));
    }

    @Test
    public void validateEmptyBlock() {
        IndexedBlockStore blockStore = new IndexedBlockStore();
        blockStore.init(new HashMap<>(), new HashMapDB(), null);
        Block genesis = new BlockGenerator().getGenesisBlock();
        blockStore.saveBlock(genesis, genesis.getCumulativeDifficulty(), true);

        Block block = new BlockBuilder().parent(genesis).build();
        BlockValidator validator = createValidator(blockStore);

        Assert.assertTrue(validator.isValid(block));
    }

    @Test
    public void validateChildBlock() {
        IndexedBlockStore blockStore = new IndexedBlockStore();
        blockStore.init(new HashMap<>(), new HashMapDB(), null);
        Block genesis = new BlockGenerator().getGenesisBlock();
        blockStore.saveBlock(genesis, genesis.getCumulativeDifficulty(), true);

        Block block = new BlockGenerator().createChildBlock(genesis);

        BlockValidator validator = createValidator(blockStore);

        Assert.assertTrue(validator.isValid(block));
    }

    @Test
    public void validateBlockWithTransaction() {
        BlockChainImpl blockChain = BlockChainImplTest.createBlockChain();

        Block genesis = BlockChainImplTest.getGenesisBlock(blockChain);
        genesis.seal();

        Block parent = new BlockBuilder().parent(genesis).build();
        parent.seal();

        List<Transaction> txs = new ArrayList<>();
        txs.add(BlockExecutorTest.generateBlockWithOneTransaction().getTransaction());
        Block block = new BlockBuilder().parent(parent).transactions(txs).build();;
        block.seal();

        Assert.assertEquals(ImportResult.IMPORTED_BEST, blockChain.tryToConnect(genesis));
        Assert.assertEquals(ImportResult.IMPORTED_BEST, blockChain.tryToConnect(parent));

        BlockValidator validator = createValidator(blockChain.getBlockStore());

        Assert.assertTrue(validator.isValid(block));
    }

    @Test
    public void invalidChildBlockBadDifficulty() {
        Block genesis = new BlockGenerator().getGenesisBlock();
        Block block = new BlockGenerator().createChildBlock(genesis);
        block.getHeader().setDifficulty(new byte[]{0x00});

        BlockValidatorImpl validator = new BlockValidatorBuilder()
                .addDifficultyRule()
                .blockStore(new SimpleBlockStore(block))
                .build();

        // If the parent difficulty is zero, the child difficulty will always be zero
        // because the child  difficulty is always the parent diff multiplied by a factor.
        // However, the calcDifficulty will put the minimum configured difficulty, so that the child
        // difficulty can never be zero.
        Assert.assertFalse(validator.isValid(block));
    }

    @Test
    public void invalidChildBlockBadGasLimit() {
        BlockGenerator blockGenerator = new BlockGenerator();
        Block genesis = blockGenerator.getGenesisBlock();
        Block block1 = blockGenerator.createChildBlock(genesis);
        Block block2 = blockGenerator.createChildBlock(block1);
        Block parent = blockGenerator.createChildBlock(block2);

        parent.getHeader().setGasLimit(new byte[]{0x00});
        Block block = blockGenerator.createChildBlock(parent);

        BlockValidatorImpl validator = new BlockValidatorBuilder()
                .addParentGasLimitRule()
                .build();

        Assert.assertFalse(validator.isValid(block));
    }

    @Test
    public void invalidBlockWithoutParent() {
        BlockGenerator blockGenerator = new BlockGenerator();
        Block genesis = blockGenerator.getGenesisBlock();
        Block block1 = blockGenerator.createChildBlock(genesis);
        Block block2 = blockGenerator.createChildBlock(block1);

        BlockValidatorImpl validator = new BlockValidatorBuilder()
                .addParentBlockHeaderValidator()
                .build();

        Assert.assertFalse(validator.isValid(block2));
    }

    @Test
    public void validEmptyUnclesHash() {
        BlockGenerator blockGenerator = new BlockGenerator();
        Block genesis = blockGenerator.getGenesisBlock();
        Block block1 = blockGenerator.createChildBlock(genesis);

        BlockValidatorImpl validator = new BlockValidatorBuilder()
                .addBlockUnclesValidationRule(null)
                .build();

        Assert.assertTrue(validator.isValid(block1));
    }

    @Test
    public void invalidUnclesHash() {
        BlockGenerator blockGenerator = new BlockGenerator();
        Block genesis = blockGenerator.getGenesisBlock();
        Block block1 = blockGenerator.createChildBlock(genesis);
        block1.getHeader().setUnclesHash(new byte[]{0x01});

        BlockValidatorImpl validator = new BlockValidatorBuilder()
                .addBlockUnclesValidationRule(null)
                .build();

        Assert.assertFalse(validator.isValid(block1));
    }

    @Test
    public void validateHeader() {
        IndexedBlockStore store = new IndexedBlockStore();
        store.init(new HashMap<>(), new HashMapDB(), null);

        BlockGenerator blockGenerator = new BlockGenerator();
        Block genesis = blockGenerator.getGenesisBlock();
        Block parent = new BlockBuilder().parent(genesis).build();
        Block block = new BlockBuilder().parent(parent).build();

        store.saveBlock(parent, BigInteger.ONE, true);

        BlockValidatorImpl validator = new BlockValidatorBuilder()
                .addParentBlockHeaderValidator()
                .addBlockRootValidationRule()
                .addBlockUnclesValidationRule(null)
                .blockStore(store)
                .build();

        Assert.assertTrue(validator.isValid(block));
    }

    @Test
    public void getGenesisEmptyAncestorSet() {
        IndexedBlockStore store = new IndexedBlockStore();
        store.init(new HashMap<>(), new HashMapDB(), null);
        BlockGenerator blockGenerator = new BlockGenerator();
        Block genesis = blockGenerator.getGenesisBlock();
        Assert.assertTrue(FamilyUtils.getAncestors(store, genesis, 6).isEmpty());
    }

    @Test
    public void getBlockOneAncestorSet() {
        IndexedBlockStore store = new IndexedBlockStore();
        store.init(new HashMap<>(), new HashMapDB(), null);
        BlockGenerator blockGenerator = new BlockGenerator();
        Block genesis = blockGenerator.getGenesisBlock();
        store.saveBlock(genesis, BigInteger.ONE, true);
        Block block = new BlockGenerator().createChildBlock(genesis);

        Set<ByteArrayWrapper> ancestors = FamilyUtils.getAncestors(store, block, 6);
        Assert.assertFalse(ancestors.isEmpty());
        Assert.assertTrue(ancestors.contains(new ByteArrayWrapper(genesis.getHash())));
        Assert.assertFalse(ancestors.contains(new ByteArrayWrapper(block.getHash())));
    }

    @Test
    public void getThreeAncestorSet() {
        IndexedBlockStore store = new IndexedBlockStore();
        store.init(new HashMap<>(), new HashMapDB(), null);
        BlockGenerator blockGenerator = new BlockGenerator();
        Block genesis = blockGenerator.getGenesisBlock();
        store.saveBlock(genesis, BigInteger.ONE, true);

        Block block1 = blockGenerator.createChildBlock(genesis);
        store.saveBlock(block1, BigInteger.ONE, true);
        Block block2 = blockGenerator.createChildBlock(block1);
        store.saveBlock(block2, BigInteger.ONE, true);
        Block block3 = blockGenerator.createChildBlock(block2);
        store.saveBlock(block3, BigInteger.ONE, true);
        Block block4 = blockGenerator.createChildBlock(block3);
        store.saveBlock(block4, BigInteger.ONE, true);
        Block block5 = blockGenerator.createChildBlock(block4);
        store.saveBlock(block5, BigInteger.ONE, true);

        Set<ByteArrayWrapper> ancestors = FamilyUtils.getAncestors(store, block5, 3);
        Assert.assertFalse(ancestors.isEmpty());
        Assert.assertEquals(3, ancestors.size());
        Assert.assertFalse(ancestors.contains(new ByteArrayWrapper(genesis.getHash())));
        Assert.assertFalse(ancestors.contains(new ByteArrayWrapper(block1.getHash())));
        Assert.assertTrue(ancestors.contains(new ByteArrayWrapper(block2.getHash())));
        Assert.assertTrue(ancestors.contains(new ByteArrayWrapper(block3.getHash())));
        Assert.assertTrue(ancestors.contains(new ByteArrayWrapper(block4.getHash())));
        Assert.assertFalse(ancestors.contains(new ByteArrayWrapper(block5.getHash())));
    }

    @Test
    public void getUsedUncles() {
        IndexedBlockStore store = new IndexedBlockStore();
        store.init(new HashMap<>(), new HashMapDB(), null);
        BlockGenerator blockGenerator = new BlockGenerator();
        Block genesis = blockGenerator.getGenesisBlock();

        Block uncle1a = blockGenerator.createChildBlock(genesis);
        Block uncle1b = blockGenerator.createChildBlock(genesis);
        List<BlockHeader> uncles1 = new ArrayList<>();
        uncles1.add(uncle1a.getHeader());
        uncles1.add(uncle1b.getHeader());

        Block block1 = blockGenerator.createChildBlock(genesis, null, uncles1, 1, null);

        Block uncle2a = blockGenerator.createChildBlock(genesis);
        Block uncle2b = blockGenerator.createChildBlock(genesis);

        List<BlockHeader> uncles2 = new ArrayList<>();
        uncles2.add(uncle2a.getHeader());
        uncles2.add(uncle2b.getHeader());

        Block block2 = blockGenerator.createChildBlock(block1, null, uncles2, 1, null);
        Block block3 = blockGenerator.createChildBlock(block2, null, uncles2, 1, null);

        store.saveBlock(genesis, BigInteger.ONE, true);
        store.saveBlock(uncle1a, BigInteger.ONE, false);
        store.saveBlock(uncle1b, BigInteger.ONE, false);
        store.saveBlock(block1, BigInteger.ONE, true);
        store.saveBlock(uncle2a, BigInteger.ONE, false);
        store.saveBlock(uncle2b, BigInteger.ONE, false);
        store.saveBlock(block2, BigInteger.ONE, true);

        Set<ByteArrayWrapper> used = FamilyUtils.getUsedUncles(store, block3, 6);

        Assert.assertFalse(used.isEmpty());
        Assert.assertFalse(used.contains(new ByteArrayWrapper(block3.getHash())));
        Assert.assertFalse(used.contains(new ByteArrayWrapper(block2.getHash())));
        Assert.assertTrue(used.contains(new ByteArrayWrapper(uncle2a.getHash())));
        Assert.assertTrue(used.contains(new ByteArrayWrapper(uncle2b.getHash())));
        Assert.assertFalse(used.contains(new ByteArrayWrapper(block1.getHash())));
        Assert.assertTrue(used.contains(new ByteArrayWrapper(uncle1a.getHash())));
        Assert.assertTrue(used.contains(new ByteArrayWrapper(uncle1b.getHash())));
        Assert.assertFalse(used.contains(new ByteArrayWrapper(genesis.getHash())));
    }

    @Test
    public void invalidUncleTransactionsRoot() {
        Block block = new BlockGenerator().createBlock(2, 10);

        block.getHeader().setTransactionsRoot(new byte[]{0x01});

        BlockValidatorImpl validator = new BlockValidatorBuilder()
                .addBlockRootValidationRule()
                .build();

        Assert.assertFalse(validator.isValid(block));
    }

    @Test
    public void validUncles() {
        IndexedBlockStore store = new IndexedBlockStore();
        store.init(new HashMap<>(), new HashMapDB(), null);

        BlockGenerator blockGenerator = new BlockGenerator();

        Block genesis = blockGenerator.getGenesisBlock();
        Block uncle1a = blockGenerator.createChildBlock(genesis);
        Block uncle1b = blockGenerator.createChildBlock(genesis);
        List<BlockHeader> uncles1 = new ArrayList<>();
        uncles1.add(uncle1a.getHeader());
        uncles1.add(uncle1b.getHeader());
        Block block1 = blockGenerator.createChildBlock(genesis);
        Block block2 = blockGenerator.createChildBlock(block1, null, uncles1, 1, null);

        store.saveBlock(genesis, BigInteger.ONE, true);
        store.saveBlock(block1, BigInteger.ONE, true);
        store.saveBlock(block2, BigInteger.ONE, true);

        store.saveBlock(uncle1a, BigInteger.ONE, false);
        store.saveBlock(uncle1b, BigInteger.ONE, false);

        BlockValidatorImpl validator = new BlockValidatorBuilder()
                .addBlockUnclesValidationRule(store)
                .blockStore(store)
                .build();

        Assert.assertTrue(validator.isValid(block1));
    }

    @Test
    public void invalidSiblingUncles() {
        IndexedBlockStore store = new IndexedBlockStore();
        store.init(new HashMap<>(), new HashMapDB(), null);

        BlockGenerator blockGenerator = new BlockGenerator();

        Block genesis = blockGenerator.getGenesisBlock();
        Block uncle1a = blockGenerator.createChildBlock(genesis);
        Block uncle1b = blockGenerator.createChildBlock(genesis);
        List<BlockHeader> uncles1 = new ArrayList<>();
        uncles1.add(uncle1a.getHeader());
        uncles1.add(uncle1b.getHeader());
        Block block1 = blockGenerator.createChildBlock(genesis, null, uncles1, 1, null);

        store.saveBlock(genesis, BigInteger.ONE, true);
        store.saveBlock(uncle1a, BigInteger.ONE, false);
        store.saveBlock(uncle1b, BigInteger.ONE, false);
        store.saveBlock(block1, BigInteger.ONE, true);

        BlockValidatorImpl validator = new BlockValidatorBuilder()
                .addBlockUnclesValidationRule(store)
                .blockStore(store)
                .build();

        Assert.assertFalse(validator.isValid(block1));
    }

    @Test
    public void invalidUnclesUncleIncludedMultipeTimes () {
        IndexedBlockStore store = new IndexedBlockStore();
        store.init(new HashMap<>(), new HashMapDB(), null);

        BlockGenerator blockGenerator = new BlockGenerator();

        Block genesis = blockGenerator.getGenesisBlock();
        Block uncle1a = blockGenerator.createChildBlock(genesis);
        List<BlockHeader> uncles1 = new ArrayList<>();
        uncles1.add(uncle1a.getHeader());
        uncles1.add(uncle1a.getHeader());
        Block block1 = blockGenerator.createChildBlock(genesis, null, uncles1, 1, null);

        store.saveBlock(genesis, BigInteger.ONE, true);
        store.saveBlock(uncle1a, BigInteger.ONE, false);
        store.saveBlock(block1, BigInteger.ONE, true);

        BlockValidatorImpl validator = new BlockValidatorBuilder()
                .addBlockUnclesValidationRule(store)
                .blockStore(store)
                .build();

        Assert.assertFalse(validator.isValid(block1));
    }

    @Test
    public void invalidPOWUncles() {
        IndexedBlockStore store = new IndexedBlockStore();
        store.init(new HashMap<>(), new HashMapDB(), null);

        BlockGenerator blockGenerator = new BlockGenerator();

        Block genesis = blockGenerator.getGenesisBlock();
        Block uncle1a = blockGenerator.getBlock(1);
        List<BlockHeader> uncles1 = new ArrayList<>();
        uncles1.add(uncle1a.getHeader());
        Block block1 = blockGenerator.createChildBlock(genesis, null, uncles1, 1, null);

        store.saveBlock(genesis, BigInteger.ONE, true);
        store.saveBlock(uncle1a, BigInteger.ONE, false);

        BlockParentDependantValidationRule parentValidationRule = Mockito.mock(BlockParentDependantValidationRule.class);
        Mockito.when(parentValidationRule.isValid(Mockito.any(), Mockito.any())).thenReturn(true);

<<<<<<< HEAD
        BlockValidatorImpl validator = new BlockValidatorBuilder()
                .addBlockUnclesValidationRule(store, new ProofOfWorkRule(), parentValidationRule)
                .blockStore(store)
                .build();
=======
        BlockValidatorImpl validator = new BlockValidatorBuilder().addBlockUnclesValidationRule(store, new ProofOfWorkRule(RskSystemProperties.CONFIG), parentValidationRule)
                                            .blockStore(store).build();
>>>>>>> e03421af

        Assert.assertFalse(validator.isValid(block1));
    }

    @Test
    public void invalidUncleIsAncestor() {
        IndexedBlockStore store = new IndexedBlockStore();
        store.init(new HashMap<>(), new HashMapDB(), null);

        BlockGenerator blockGenerator = new BlockGenerator();

        Block genesis = blockGenerator.getGenesisBlock();
        Block uncle1a = blockGenerator.createChildBlock(genesis);
        List<BlockHeader> uncles1 = new ArrayList<>();
        uncles1.add(uncle1a.getHeader());
        uncles1.add(genesis.getHeader());
        Block block1 = blockGenerator.createChildBlock(genesis, null, uncles1, 1, null);

        store.saveBlock(genesis, BigInteger.ONE, true);
        store.saveBlock(uncle1a, BigInteger.ONE, false);
        store.saveBlock(block1, BigInteger.ONE, true);

        BlockValidatorImpl validator = new BlockValidatorBuilder()
                .addBlockUnclesValidationRule(store)
                .blockStore(store)
                .build();

        Assert.assertFalse(validator.isValid(block1));
    }

    @Test
    public void invalidUncleHasNoSavedParent() {
        IndexedBlockStore store = new IndexedBlockStore();
        store.init(new HashMap<>(), new HashMapDB(), null);

        BlockGenerator blockGenerator = new BlockGenerator();

        Block genesis = blockGenerator.getGenesisBlock();
        Block uncle1a = blockGenerator.createChildBlock(new BlockGenerator().createChildBlock(genesis));
        List<BlockHeader> uncles1 = new ArrayList<>();
        uncles1.add(uncle1a.getHeader());
        Block block1 = blockGenerator.createChildBlock(genesis, null, uncles1, 1, null);

        store.saveBlock(genesis, BigInteger.ONE, true);
        store.saveBlock(block1, BigInteger.ONE, true);

        BlockValidatorImpl validator = new BlockValidatorBuilder()
                .addBlockUnclesValidationRule(store)
                .blockStore(store)
                .build();

        Assert.assertFalse(validator.isValid(block1));
    }

    @Test
    public void invalidUncleHasNoCommonAncestor() {
        IndexedBlockStore store = new IndexedBlockStore();
        store.init(new HashMap<>(), new HashMapDB(), null);

        BlockGenerator blockGenerator = new BlockGenerator();

        Block genesis = blockGenerator.getGenesisBlock();
        Block uncle1a = blockGenerator.createChildBlock(new SimpleBlock(null, null, new byte[]{12, 12}, null, BigInteger.ONE.toByteArray(),
                0, null, 0L, 0L, new byte[]{}, null, null, null, Block.getTxTrie(null).getHash(), null, null, null));

        List<BlockHeader> uncles1 = new ArrayList<>();
        uncles1.add(uncle1a.getHeader());
        Block block1 = blockGenerator.createChildBlock(genesis, null, uncles1, 1, null);

        store.saveBlock(genesis, BigInteger.ONE, true);
        store.saveBlock(uncle1a, BigInteger.ONE, false);
        store.saveBlock(block1, BigInteger.ONE, true);

        BlockValidatorImpl validator = new BlockValidatorBuilder()
                .addBlockUnclesValidationRule(store)
                .blockStore(store)
                .build();

        Assert.assertFalse(validator.isValid(block1));
    }

    @Test
    public void invalidUncleHasParentThatIsNotAncestor() {
        IndexedBlockStore store = new IndexedBlockStore();
        store.init(new HashMap<>(), new HashMapDB(), null);

        BlockGenerator blockGenerator = new BlockGenerator();

        Block genesis = blockGenerator.getGenesisBlock();
        Block uncle1a = blockGenerator.createChildBlock(genesis);
        Block uncle2a = blockGenerator.createChildBlock(uncle1a);

        List<BlockHeader> uncles3 = new ArrayList<>();
        uncles3.add(uncle2a.getHeader());
        uncles3.add(uncle1a.getHeader());

        Block block1 = blockGenerator.createChildBlock(genesis, null, null, 1, null);
        Block block2 = blockGenerator.createChildBlock(block1, null, null, 1, null);
        Block block3 = blockGenerator.createChildBlock(block2, null, uncles3, 1, null);

        store.saveBlock(genesis, BigInteger.ONE, true);
        store.saveBlock(uncle1a, BigInteger.ONE, false);
        store.saveBlock(uncle2a, BigInteger.ONE, false);
        store.saveBlock(block1, BigInteger.ONE, true);
        store.saveBlock(block2, BigInteger.ONE, true);
        store.saveBlock(block3, BigInteger.ONE, true);

        BlockValidatorImpl validator = new BlockValidatorBuilder()
                .addBlockUnclesValidationRule(store)
                .blockStore(store).build();

        Assert.assertFalse(validator.isValid(block3));
    }

    @Test
    public void invalidUncleAlreadyUsed() {
        IndexedBlockStore store = new IndexedBlockStore();
        store.init(new HashMap<>(), new HashMapDB(), null);

        BlockGenerator blockGenerator = new BlockGenerator();

        Block genesis = blockGenerator.getGenesisBlock();
        Block uncle1a = blockGenerator.createChildBlock(genesis);
        Block uncle1b = blockGenerator.createChildBlock(genesis);
        List<BlockHeader> uncles1 = new ArrayList<>();
        uncles1.add(uncle1a.getHeader());
        uncles1.add(uncle1b.getHeader());
        Block block1 = blockGenerator.createChildBlock(genesis, null, uncles1, 1, null);

        Block uncle2a = blockGenerator.createChildBlock(genesis);
        Block uncle2b = blockGenerator.createChildBlock(genesis);
        List<BlockHeader> uncles2 = new ArrayList<>();
        uncles2.add(uncle2a.getHeader());
        uncles2.add(uncle2b.getHeader());

        Block block2 = blockGenerator.createChildBlock(block1, null, uncles2, 1, null);
        Block block3 = blockGenerator.createChildBlock(block2, null, uncles2, 1, null);

        store.saveBlock(genesis, BigInteger.ONE, true);
        store.saveBlock(uncle1a, BigInteger.ONE, false);
        store.saveBlock(uncle1b, BigInteger.ONE, false);
        store.saveBlock(block1, BigInteger.ONE, true);
        store.saveBlock(uncle2a, BigInteger.ONE, false);
        store.saveBlock(uncle2b, BigInteger.ONE, false);
        store.saveBlock(block2, BigInteger.ONE, true);

        BlockValidatorImpl validator = new BlockValidatorBuilder()
                .addBlockUnclesValidationRule(store)
                .blockStore(store).build();

        Assert.assertFalse(validator.isValid(block3));
    }

    @Test
    public void tooManyUncles() {
        IndexedBlockStore store = new IndexedBlockStore();
        store.init(new HashMap<>(), new HashMapDB(), null);

        BlockGenerator blockGenerator = new BlockGenerator();

        Block genesis = blockGenerator.getGenesisBlock();
        Block uncle1a = blockGenerator.createChildBlock(genesis);
        Block uncle1b = blockGenerator.createChildBlock(genesis);
        Block block1 =  blockGenerator.createChildBlock(genesis, null, null, 1, null);

        Block uncle2a = blockGenerator.createChildBlock(genesis);
        Block uncle2b = blockGenerator.createChildBlock(genesis);
        List<BlockHeader> uncles2 = new ArrayList<>();
        uncles2.add(uncle2a.getHeader());
        uncles2.add(uncle2b.getHeader());
        uncles2.add(uncle1a.getHeader());
        uncles2.add(uncle1b.getHeader());

        for(int i = 0; i < 10; i++) {
            uncles2.add(blockGenerator.createChildBlock(genesis).getHeader());
        }

        Block block2 = blockGenerator.createChildBlock(block1, null, uncles2, 1, null);

        store.saveBlock(genesis, BigInteger.ONE, true);
        store.saveBlock(uncle1a, BigInteger.ONE, false);
        store.saveBlock(uncle1b, BigInteger.ONE, false);
        store.saveBlock(block1, BigInteger.ONE, true);
        store.saveBlock(uncle2a, BigInteger.ONE, false);
        store.saveBlock(uncle2b, BigInteger.ONE, false);

        BlockValidatorImpl validator = new BlockValidatorBuilder()
                .addBlockUnclesValidationRule(store)
                .blockStore(store).build();

        Assert.assertFalse(validator.isValid(block2));
    }

    @Test
    public void twoTransactionsSameNonce() {
        BlockExecutorTest.TestObjects objects = BlockExecutorTest.generateBlockWithOneTransaction();

        List<Transaction> txs = new ArrayList<>();
        Transaction tx = objects.getTransaction();
        txs.add(tx);
        txs.add(tx);

        BlockGenerator blockGenerator = new BlockGenerator();

        Block genesis = blockGenerator.getGenesisBlock();
        Block block = blockGenerator.createChildBlock(genesis);
        block.setTransactionsList(txs);

        BlockValidatorImpl validator = new BlockValidatorBuilder()
                .addBlockTxsValidationRule(objects.getRepository())
                .build();

        Assert.assertFalse(validator.isValid(block));
    }

    @Test
    public void processBlockWithInvalidMGPTxs() {
        BlockStore blockStore = Mockito.mock(org.ethereum.db.BlockStore.class);
        Repository repository = Mockito.mock(Repository.class);

        Mockito.when(repository.getSnapshotTo(Mockito.any())).thenReturn(repository);
        Mockito.when(repository.getNonce(Mockito.any())).thenReturn(BigInteger.ZERO);

        Block parent = new BlockBuilder().minGasPrice(BigInteger.ZERO)
                .parent(new BlockGenerator().getGenesisBlock()).build();

        List<Transaction> txs = new ArrayList<>();
        Transaction tx = Transaction.create("06", BigInteger.ZERO, BigInteger.ZERO, BigInteger.ONE, BigInteger.TEN);
        tx.sign(new byte[]{22, 11, 00});
        txs.add(tx);
        Block block = new BlockBuilder().minGasPrice(BigInteger.TEN).transactions(txs)
                .parent(parent).build();

        Mockito.when(blockStore.getBlockByHash(block.getParentHash())).thenReturn(parent);

        BlockValidatorImpl validator = new BlockValidatorBuilder()
                .addTxsMinGasPriceRule()
                .blockStore(blockStore)
                .build();

        Assert.assertFalse(validator.isValid(block));
    }

    @Test
    public void processBlockWithInvalidPrevMGP() {
        BlockStore blockStore = Mockito.mock(org.ethereum.db.BlockStore.class);
        Repository repository = Mockito.mock(Repository.class);

        Mockito.when(repository.getSnapshotTo(Mockito.any())).thenReturn(repository);
        Mockito.when(repository.getNonce(Mockito.any())).thenReturn(BigInteger.ZERO);

        Block parent = new BlockBuilder().minGasPrice(BigInteger.ZERO)
                .parent(new BlockGenerator().getGenesisBlock()).build();

        Block block = new BlockBuilder().minGasPrice(BigInteger.TEN)
                .parent(parent).build();

        Mockito.when(blockStore.getBlockByHash(block.getParentHash())).thenReturn(parent);

        BlockValidatorImpl validator = new BlockValidatorBuilder()
                .addPrevMinGasPriceRule()
                .blockStore(blockStore)
                .build();

        Assert.assertFalse(validator.isValid(block));
    }

    @Test
    public void processValidMGPBlock() {
        BlockStore blockStore = Mockito.mock(org.ethereum.db.BlockStore.class);
        Repository repository = Mockito.mock(Repository.class);

        Mockito.when(repository.getSnapshotTo(Mockito.any())).thenReturn(repository);
        Mockito.when(repository.getNonce(Mockito.any())).thenReturn(BigInteger.ZERO);

        Block parent = new BlockBuilder().minGasPrice(BigInteger.TEN)
                .parent(new BlockGenerator().getGenesisBlock()).build();

        List<Transaction> txs = new ArrayList<>();
        Transaction tx = Transaction.create("06", BigInteger.ZERO, BigInteger.ZERO, BigInteger.valueOf(12L), BigInteger.TEN);
        tx.sign(new byte[]{22, 11, 00});
        txs.add(tx);

        Block block = new BlockBuilder().transactions(txs).minGasPrice(BigInteger.valueOf(11L))
                .parent(parent).build();

        Mockito.when(blockStore.getBlockByHash(block.getParentHash())).thenReturn(parent);

        BlockValidatorImpl validator = new BlockValidatorBuilder()
                .addPrevMinGasPriceRule()
                .addTxsMinGasPriceRule()
                .blockStore(blockStore)
                .build();

        Assert.assertTrue(validator.isValid(block));
    }

    @Test
    public void parentInvalidNumber() {
        IndexedBlockStore store = new IndexedBlockStore();
        store.init(new HashMap<>(), new HashMapDB(), null);

        BlockGenerator blockGenerator = new BlockGenerator();

        Block genesis = blockGenerator.getGenesisBlock();

        Block block = new BlockBuilder().parent(genesis).build();
        block.getHeader().setNumber(25L);
        BlockValidatorImpl validator = new BlockValidatorBuilder()
                .addParentNumberRule()
                .blockStore(store)
                .build();

        Assert.assertFalse(validator.isValid(block));
    }

    @Test
    public void invalidTxNonce() {
        BlockChainImpl blockChain = BlockChainImplTest.createBlockChain();

        Block genesis = BlockChainImplTest.getGenesisBlock(blockChain);

        List<Transaction> txs = new ArrayList<>();
        Transaction tx = Transaction.create("06", BigInteger.ZERO, BigInteger.TEN, BigInteger.valueOf(12L), BigInteger.TEN);
        tx.sign(new byte[]{});
        txs.add(tx);
        Block block = new BlockBuilder().parent(genesis).transactions(txs).build();
        block.getHeader().setNumber(25L);

        BlockValidatorImpl validator = new BlockValidatorBuilder()
                .addBlockTxsValidationRule(blockChain.getRepository())
                .build();

        Assert.assertFalse(validator.isValid(block));
    }

    @Test
    public void noRemascTx() {
        BlockGenerator blockGenerator = new BlockGenerator();
        Block genesis = blockGenerator.getGenesisBlock();

        List<Transaction> txs = new ArrayList<>();
        Transaction tx = Transaction.create("06", BigInteger.ZERO, BigInteger.ZERO, BigInteger.valueOf(12L), BigInteger.TEN);
        tx.sign(new byte[]{});
        txs.add(tx);
        Block block = new BlockBuilder().parent(genesis).transactions(txs).build();

        BlockValidatorImpl validator = new BlockValidatorBuilder()
                .addRemascValidationRule()
                .build();

        Assert.assertFalse(validator.isValid(block));

        block = new BlockBuilder().parent(genesis).transactions(null).build();
        Assert.assertFalse(validator.isValid(block));

        block = new BlockBuilder().parent(genesis).transactions(new ArrayList<>()).build();
        Assert.assertFalse(validator.isValid(block));
    }

    @Test
    public void remascTxNotInLastPosition() {
        BlockGenerator blockGenerator = new BlockGenerator();
        Block genesis = blockGenerator.getGenesisBlock();

        List<Transaction> txs = new ArrayList<>();
        Transaction tx = Transaction.create("06", BigInteger.ZERO, BigInteger.ZERO, BigInteger.valueOf(12L), BigInteger.TEN);
        tx.sign(new byte[]{});
        txs.add(new RemascTransaction(BigInteger.ONE.longValue()));
        txs.add(tx);

        Block block = new BlockBuilder().parent(genesis).transactions(txs).build();

        BlockValidatorImpl validator = new BlockValidatorBuilder()
                .addRemascValidationRule()
                .build();

        Assert.assertFalse(validator.isValid(block));
    }

    @Test
    public void remascTx() {
        BlockGenerator blockGenerator = new BlockGenerator();
        Block genesis = blockGenerator.getGenesisBlock();

        List<Transaction> txs = new ArrayList<>();
        Transaction tx = Transaction.create("06", BigInteger.ZERO, BigInteger.ZERO, BigInteger.valueOf(12L), BigInteger.TEN);
        tx.sign(new byte[]{});
        txs.add(tx);
        txs.add(new RemascTransaction(BigInteger.ONE.longValue()));
        Block block = new BlockBuilder().parent(genesis).transactions(txs).build();
        BlockValidatorImpl validator = new BlockValidatorBuilder()
                .addRemascValidationRule()
                .build();

        Assert.assertTrue(validator.isValid(block));
    }


    @Test
    public void blockInTheFuture() {
        BlockGenerator blockGenerator = new BlockGenerator();
        Block genesis = blockGenerator.getGenesisBlock();

        int validPeriod = RskSystemProperties.CONFIG.getBlockchainConfig().getCommonConstants().getNewBlockMaxMinInTheFuture();

        Block block = Mockito.mock(Block.class);
        Mockito.when(block.getTimestamp())
                .thenReturn((System.currentTimeMillis() / 1000) + 2*validPeriod);

        Mockito.when(block.getParentHash()).thenReturn(genesis.getHash());

        BlockValidatorImpl validator = new BlockValidatorBuilder()
                .addBlockTimeStampValidationRule(validPeriod)
                .build();

        Assert.assertFalse(validator.isValid(block));

        Mockito.when(block.getTimestamp())
                .thenReturn((System.currentTimeMillis() / 1000) + validPeriod);

        Assert.assertTrue(validator.isValid(block));
    }

    private static BlockValidator createValidator(BlockStore blockStore) {
        BlockValidatorBuilder validatorBuilder = new BlockValidatorBuilder();

        validatorBuilder
                .addBlockRootValidationRule()
                .addParentGasLimitRule()
                .addBlockRootValidationRule()
                .addBlockUnclesValidationRule(blockStore)
                .blockStore(blockStore);

        return validatorBuilder.build();
    }

    private static class SimpleBlockStore implements BlockStore {
        private Block block;

        public SimpleBlockStore(Block block) {
            this.block = block;
        }

        @Override
        public byte[] getBlockHashByNumber(long blockNumber) {
            return new byte[0];
        }

        @Override
        public byte[] getBlockHashByNumber(long blockNumber, byte[] branchBlockHash) {
            return new byte[0];
        }

        @Override
        public Block getChainBlockByNumber(long blockNumber) {
            return null;
        }

        @Override
        public List<Block> getChainBlocksByNumber(long blockNumber) {
            return new ArrayList<>();
        }

        @Override
        public Block getBlockByHash(byte[] hash) {
            return block;
        }

        @Override
        public Block getBlockByHashAndDepth(byte[] hash, long depth) {
            return null;
        }

        @Override
        public boolean isBlockExist(byte[] hash) {
            return false;
        }

        @Override
        public List<byte[]> getListHashesEndWith(byte[] hash, long qty) {
            return null;
        }

        @Override
        public List<BlockHeader> getListHeadersEndWith(byte[] hash, long qty) {
            return null;
        }

        @Override
        public List<Block> getListBlocksEndWith(byte[] hash, long qty) {
            return null;
        }

        @Override
        public void saveBlock(Block block, BigInteger cummDifficulty, boolean mainChain) {

        }

        @Override
        public BigInteger getTotalDifficultyForHash(byte[] hash) {
            return null;
        }

        @Override
        public Block getBestBlock() {
            return null;
        }

        @Override
        public long getMaxNumber() {
            return 0;
        }

        @Override
        public void flush() {

        }

        @Override
        public void reBranch(Block forkBlock) {

        }

        @Override
        public void load() {

        }

        @Override
        public void removeBlock(Block block) {
            throw new UnsupportedOperationException();
        }

        @Override
        public List<BlockInformation> getBlocksInformationByNumber(long blockNumber) { return null; }
    }
}

<|MERGE_RESOLUTION|>--- conflicted
+++ resolved
@@ -419,16 +419,11 @@
 
         BlockParentDependantValidationRule parentValidationRule = Mockito.mock(BlockParentDependantValidationRule.class);
         Mockito.when(parentValidationRule.isValid(Mockito.any(), Mockito.any())).thenReturn(true);
-
-<<<<<<< HEAD
-        BlockValidatorImpl validator = new BlockValidatorBuilder()
-                .addBlockUnclesValidationRule(store, new ProofOfWorkRule(), parentValidationRule)
+      
+        BlockValidatorImpl validator = new BlockValidatorBuilder()
+                .addBlockUnclesValidationRule(store, new ProofOfWorkRule(RskSystemProperties.CONFIG), parentValidationRule)
                 .blockStore(store)
                 .build();
-=======
-        BlockValidatorImpl validator = new BlockValidatorBuilder().addBlockUnclesValidationRule(store, new ProofOfWorkRule(RskSystemProperties.CONFIG), parentValidationRule)
-                                            .blockStore(store).build();
->>>>>>> e03421af
 
         Assert.assertFalse(validator.isValid(block1));
     }
