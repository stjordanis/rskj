--- conflicted
+++ resolved
@@ -84,13 +84,9 @@
     private static final BigInteger GAS_PRICE = new BigInteger("100");
     private static final BigInteger GAS_LIMIT = new BigInteger("1000");
     private static final String DATA = "80af2871";
-<<<<<<< HEAD
-    private static RskSystemProperties config = new RskSystemProperties();
     private static final String ERR_NOT_FROM_ACTIVE_OR_RETIRING_FED = "Sender is not part of the active or retiring federation";
     private static ECKey fedECPrivateKey;
-=======
     private static TestSystemProperties config = new TestSystemProperties();
->>>>>>> e59e69d4
 
     @BeforeClass
     public static void setUpBeforeClass() {
