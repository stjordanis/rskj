--- conflicted
+++ resolved
@@ -35,11 +35,7 @@
 import org.ethereum.core.ImportResult;
 import org.ethereum.core.PendingState;
 import org.ethereum.db.ReceiptStore;
-<<<<<<< HEAD
-=======
-import org.ethereum.facade.EthereumImpl;
 import org.ethereum.facade.Repository;
->>>>>>> 8fc96b7d
 import org.ethereum.listener.CompositeEthereumListener;
 import org.ethereum.listener.EthereumListener;
 import org.ethereum.manager.AdminInfo;
@@ -57,10 +53,7 @@
 import org.ethereum.net.rlpx.HandshakeHandler;
 import org.ethereum.net.rlpx.MessageCodec;
 import org.ethereum.net.server.*;
-<<<<<<< HEAD
 import org.ethereum.sync.SyncPool;
-=======
->>>>>>> 8fc96b7d
 import org.ethereum.util.BuildInfo;
 import org.ethereum.vm.program.invoke.ProgramInvokeFactory;
 import org.slf4j.Logger;
@@ -163,9 +156,8 @@
     }
 
     @Bean
-<<<<<<< HEAD
-    public NodeBlockProcessor getNodeBlockProcessor(Blockchain blockchain, BlockStore blockStore, BlockNodeInformation blockNodeInformation, BlockSyncService blockSyncService, ChannelManager channelManager) {
-        return new NodeBlockProcessor(blockStore, blockchain, blockNodeInformation, blockSyncService);
+    public NodeBlockProcessor getNodeBlockProcessor(RskSystemProperties config, Blockchain blockchain, BlockStore blockStore, BlockNodeInformation blockNodeInformation, BlockSyncService blockSyncService, ChannelManager channelManager) {
+        return new NodeBlockProcessor(config, blockStore, blockchain, blockNodeInformation, blockSyncService);
     }
 
     @Bean
@@ -181,61 +173,42 @@
                                                 BlockNodeInformation nodeInformation,
                                                 ChannelManager channelManager) {
             return new BlockSyncService(store, blockchain, nodeInformation, channelManager);
-=======
-    public NodeBlockProcessor getNodeBlockProcessor(RskSystemProperties config,
-                                                    Blockchain blockchain,
-                                                    ChannelManager channelManager) {
-        return new NodeBlockProcessor(config, new BlockStore(), blockchain, channelManager);
->>>>>>> 8fc96b7d
     }
 
     @Bean
     public NodeMessageHandler getNodeMessageHandler(NodeBlockProcessor nodeBlockProcessor,
-<<<<<<< HEAD
                                                     SyncProcessor syncProcessor,
-                                                    ChannelManager channelManager,
-                                                    WorldManager worldManager,
-                                                    PeerScoringManager peerScoringManager) {
-
-        NodeMessageHandler nodeMessageHandler = new NodeMessageHandler(nodeBlockProcessor,
-                syncProcessor,
-                channelManager,
-                worldManager.getPendingState(),
-                new TxHandlerImpl(worldManager),
-                peerScoringManager,
-                new ProofOfWorkRule());
-
-=======
                                                     ChannelManager channelManager,
                                                     PendingState pendingState,
                                                     TxHandler txHandler,
                                                     PeerScoringManager peerScoringManager) {
-        NodeMessageHandler nodeMessageHandler = new NodeMessageHandler(nodeBlockProcessor, channelManager, pendingState, txHandler, peerScoringManager);
->>>>>>> 8fc96b7d
+
+        NodeMessageHandler nodeMessageHandler = new NodeMessageHandler(nodeBlockProcessor,
+                syncProcessor,
+                channelManager,
+                pendingState,
+                txHandler,
+                peerScoringManager,
+                new ProofOfWorkRule());
+
         nodeMessageHandler.start();
         return nodeMessageHandler;
     }
 
     @Bean
-<<<<<<< HEAD
     public SyncPool getSyncPool(EthereumListener ethereumListener, Blockchain blockchain, SystemProperties config, NodeManager nodeManager, SyncPool.PeerClientFactory peerClientFactory) {
         return new SyncPool(ethereumListener, blockchain, config, nodeManager, peerClientFactory);
+    }
+
+    @Bean
+    public TxHandler getTxHandler(WorldManager worldManager, Repository repository, Blockchain blockchain) {
+        return new TxHandlerImpl(worldManager, repository, blockchain);
     }
 
     @Bean
     public SyncPool.PeerClientFactory getPeerClientFactory(SystemProperties config,
                                                            EthereumListener ethereumListener,
                                                            EthereumChannelInitializerFactory ethereumChannelInitializerFactory) {
-=======
-    public TxHandler getTxHandler(WorldManager worldManager, Repository repository, Blockchain blockchain) {
-        return new TxHandlerImpl(worldManager, repository, blockchain);
-    }
-
-    @Bean
-    public EthereumImpl.PeerClientFactory getPeerClientFactory(SystemProperties config,
-                                                               EthereumListener ethereumListener,
-                                                               EthereumChannelInitializerFactory ethereumChannelInitializerFactory) {
->>>>>>> 8fc96b7d
         return () -> new PeerClient(config, ethereumListener, ethereumChannelInitializerFactory);
     }
 
